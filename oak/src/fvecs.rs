--- conflicted
+++ resolved
@@ -1,13 +1,8 @@
 use crate::acorn::AcornHnswIndex;
 use crate::bitmask::Bitmask;
 use crate::dataset::{
-<<<<<<< HEAD
-    ConstructionError, Dataset, HybridSearchMetadata, OakIndexOptions, SearchableError,
-    TopKSearchResult,
-=======
     ConstructionError, HybridSearchMetadata, OakIndexOptions, SearchableError,
     SimilaritySearchable, TopKSearchResult,
->>>>>>> 7788d7d9
 };
 use crate::predicate::PredicateQuery;
 use slog_scope::{debug, info};
@@ -90,7 +85,6 @@
         self.data.len() / self.dimensionality
     }
 
-<<<<<<< HEAD
     pub fn to_vec(self) -> Vec<FlattenedVecs> {
         self.data.chunks(self.dimensionality)
         .map(|c| FlattenedVecs{
@@ -99,8 +93,6 @@
         }).collect()
     }
 
-=======
->>>>>>> 7788d7d9
     /// Creates a new FlattenedVecs based on a bitmask and an original one.
     /// Only the necessary items (items that match the bitmask) are copied.
     pub fn clone_via_bitmask(&self, bitmask: &Bitmask) -> Self {
@@ -117,7 +109,6 @@
             })
             .flat_map(|vector| vector.iter().copied())
             .collect();
-<<<<<<< HEAD
 
         Self {
             dimensionality: self.dimensionality,
@@ -131,23 +122,6 @@
     /// transformation also ensures that the vectors are in memory (rather than on disk).
     pub fn read_from_mmap(mmap: &Mmap, count: usize, dimensionality: usize) -> Self {
         let mut all_fvecs = Vec::with_capacity(count * dimensionality);
-
-=======
-
-        Self {
-            dimensionality: self.dimensionality,
-            data: new_data,
-        }
-    }
-
-    /// Create a 'flattened' representation of fvecs (meaning that the vectors are simply contiguous to
-    /// each other in memory, rather than prepended by their dimensionality explicitly as in the .fvecs
-    /// representation). This is necessary reformatting for calling ACORN methods via FFI, and the
-    /// transformation also ensures that the vectors are in memory (rather than on disk).
-    pub fn read_from_mmap(mmap: &Mmap, count: usize, dimensionality: usize) -> Self {
-        let mut all_fvecs = Vec::with_capacity(count * dimensionality);
-
->>>>>>> 7788d7d9
         let fvec_len_in_bytes = (dimensionality + 1) * FOUR_BYTES;
         let mut current_index = 0;
         for i in mmap.chunks_exact(fvec_len_in_bytes) {
@@ -205,11 +179,7 @@
     /// "{fname}.csv" that contains the attributes (over which predicates can be constructed) for
     /// those vectors. Each row in the CSV corresponds to the vector at the same index in the fvecs
     /// file, and each column represents an attribute on that vector.
-<<<<<<< HEAD
     pub fn new(fname: String, load_csv: bool) -> Result<Self> {
-=======
-    pub fn new(fname: String) -> Result<Self> {
->>>>>>> 7788d7d9
         let mut fvecs_fname = PathBuf::new();
         fvecs_fname.push(&format!("{}.fvecs", fname));
         info!("{:?}", fvecs_fname);
@@ -246,19 +216,12 @@
         let metadata = if load_csv {
             let mut metadata_fname = PathBuf::new();
             metadata_fname.push(&format!("{}.csv", fname));
-
-<<<<<<< HEAD
             let metadata_vec = read_csv_to_vec(&metadata_fname)?;
             HybridSearchMetadata::new(metadata_vec)
         } else {
             // NOTE: this is a bad hack. It should really be an option
             HybridSearchMetadata::new(vec![])
         };
-=======
-        let metadata_vec = read_csv_to_vec(&metadata_fname)?;
-        let metadata = HybridSearchMetadata::new(metadata_vec);
-        let flat = FlattenedVecs::read_from_mmap(&mmap, count, dimensionality);
->>>>>>> 7788d7d9
 
         let flat = FlattenedVecs::read_from_mmap(&mmap, count, dimensionality);
         Ok(Self {
@@ -271,19 +234,6 @@
         })
     }
 
-<<<<<<< HEAD
-    pub fn view(&self, pq: &PredicateQuery) -> FvecsDatasetPartition {
-        let mask = Bitmask::new(pq, self);
-        let metadata = HybridSearchMetadata::new_from_bitmask(&self.metadata, &mask);
-
-        FvecsDatasetPartition {
-            base: self,
-            mask,
-            flat: None,
-            index: None,
-            metadata,
-        }
-=======
     fn get_data(&self) -> Result<Vec<Fvec>> {
         let vecs = self
             .flat
@@ -295,13 +245,8 @@
             })
             .collect();
         Ok(vecs)
->>>>>>> 7788d7d9
-    }
-}
-
-<<<<<<< HEAD
-impl Dataset for FvecsDataset {
-=======
+    }
+
     pub fn view(&self, pq: &PredicateQuery) -> FvecsDatasetPartition {
         let mask = Bitmask::new(pq, self);
         let metadata = HybridSearchMetadata::new_from_bitmask(&self.metadata, &mask);
@@ -317,7 +262,6 @@
 }
 
 impl SimilaritySearchable for FvecsDataset {
->>>>>>> 7788d7d9
     fn len(&self) -> usize {
         self.count
     }
@@ -330,7 +274,6 @@
         &self.metadata
     }
 
-<<<<<<< HEAD
     fn get_data(&self) -> Result<Vec<Fvec>> {
         let vecs = self
             .flat
@@ -342,15 +285,9 @@
             })
             .collect();
         Ok(vecs)
-=======
-    fn initialize(&mut self, opts: &OakIndexOptions) -> Result<(), ConstructionError> {
-        let index = AcornHnswIndex::new(self, &self.flat, opts)?;
-        self.index = Some(index);
-        Ok(())
->>>>>>> 7788d7d9
-    }
-
-    fn build_index(&mut self, opts: &OakIndexOptions) -> Result<(), ConstructionError> {
+  }
+
+      fn initialize(&mut self, opts: &OakIndexOptions) -> Result<(), ConstructionError> {
         let index = AcornHnswIndex::new(self, &self.flat, opts)?;
         self.index = Some(index);
         Ok(())
@@ -410,22 +347,11 @@
     metadata: HybridSearchMetadata,
 }
 
-<<<<<<< HEAD
-impl<'a> Dataset for FvecsDatasetPartition<'a> {
-=======
 impl<'a> SimilaritySearchable for FvecsDatasetPartition<'a> {
->>>>>>> 7788d7d9
     fn len(&self) -> usize {
         self.mask.bitcount()
     }
 
-<<<<<<< HEAD
-    fn get_data(&self) -> Result<Vec<Fvec>> {
-        unimplemented!();
-    }
-
-=======
->>>>>>> 7788d7d9
     fn get_metadata(&self) -> &HybridSearchMetadata {
         &self.metadata
     }
@@ -434,11 +360,7 @@
         self.base.dimensionality
     }
 
-<<<<<<< HEAD
-    fn build_index(&mut self, opts: &OakIndexOptions) -> Result<(), ConstructionError> {
-=======
     fn initialize(&mut self, opts: &OakIndexOptions) -> Result<(), ConstructionError> {
->>>>>>> 7788d7d9
         let og = &self.base.flat;
         let flat = og.clone_via_bitmask(&self.mask);
 
@@ -452,30 +374,18 @@
 
     fn search(
         &self,
-<<<<<<< HEAD
-        _query_vectors: &FlattenedVecs,
-        _predicate_query: &Option<PredicateQuery>,
-        _topk: usize,
-=======
         query_vectors: &FlattenedVecs,
         predicate_query: &Option<PredicateQuery>,
         topk: usize,
->>>>>>> 7788d7d9
     ) -> Result<Vec<TopKSearchResult>, SearchableError> {
         todo!();
     }
 
     fn search_with_bitmask(
         &self,
-<<<<<<< HEAD
-        _query_vectors: &FlattenedVecs,
-        _bitmask: &Bitmask,
-        _topk: usize,
-=======
         query_vectors: &FlattenedVecs,
         bitmask: &Bitmask,
         topk: usize,
->>>>>>> 7788d7d9
     ) -> Result<Vec<TopKSearchResult>, SearchableError> {
         todo!();
     }
