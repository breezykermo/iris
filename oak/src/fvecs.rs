use crate::acorn::AcornHnswIndex;
use crate::bitmask::Bitmask;
use crate::dataset::{
    ConstructionError, HybridSearchMetadata, OakIndexOptions, SearchableError,
    SimilaritySearchable, TopKSearchResult,
};
use crate::predicate::PredicateQuery;
use slog_scope::{debug, info};

use anyhow::Result;
use byteorder::{ByteOrder, LittleEndian};
use csv::ReaderBuilder;
use memmap2::Mmap;
// use slog_scope::debug;
use std::fs::File;
use std::path::PathBuf;

const FOUR_BYTES: usize = std::mem::size_of::<f32>();

fn read_csv_to_vec(file_path: &PathBuf) -> Result<Vec<i32>> {
    // Open the file
    let file = File::open(file_path)?;

    // Create a CSV reader
    let mut reader = ReaderBuilder::new()
        .has_headers(false) // No headers in this example
        .from_reader(file);

    // Collect integers from the CSV
    let mut numbers = Vec::new();
    for result in reader.records() {
        let record = result?;
        if let Some(field) = record.get(0) {
            // Assuming a single column
            numbers.push(field.parse::<i32>()?);
        }
    }

    debug!("{} attributes loaded from CSV.", numbers.len());

    Ok(numbers)
}

/// Converts a slice of `u8` into a `Vec<f32>` assuming little-endian format.
///
/// # Panics
/// - Panics if the length of the input slice is not a multiple of 4.
///
/// # Parameters
/// - `data`: A byte slice containing the raw `f32` data.
///
/// # Returns
/// A vector of `f32` values parsed from the byte slice.
pub fn parse_u8_to_f32(data: &[u8]) -> Vec<f32> {
    assert!(
        data.len() % 4 == 0,
        "Input data length must be a multiple of 4"
    );

    let mut result = Vec::with_capacity(data.len() / FOUR_BYTES);

    for chunk in data.chunks_exact(FOUR_BYTES) {
        let value = LittleEndian::read_f32(chunk);
        result.push(value);
    }

    result
}

#[allow(dead_code)]
pub struct Fvec {
    dimensionality: usize,
    data: Vec<f32>,
}

pub struct FlattenedVecs {
    // The length of each vector in the flattened representation.
    pub dimensionality: usize,
    // This data is the flattened representation of all vectors of size `dimensionality`.
    pub data: Vec<f32>,
}

impl FlattenedVecs {
    pub fn len(&self) -> usize {
        self.data.len() / self.dimensionality
    }

    pub fn to_vec(self) -> Vec<FlattenedVecs> {
        self.data.chunks(self.dimensionality)
        .map(|c| FlattenedVecs{
            dimensionality: self.dimensionality,
            data: c.to_vec(),
        }).collect()
    }

    /// Creates a new FlattenedVecs based on a bitmask and an original one.
    /// Only the necessary items (items that match the bitmask) are copied.
    pub fn clone_via_bitmask(&self, bitmask: &Bitmask) -> Self {
        let new_data: Vec<f32> = self
            .data
            .chunks_exact(self.dimensionality)
            .zip(bitmask.map.iter())
            .filter_map(|(vector, &keep)| {
                if keep == 1 {
                    Some(vector) // Keep the vector if bitmask says so
                } else {
                    None
                }
            })
            .flat_map(|vector| vector.iter().copied())
            .collect();

        Self {
            dimensionality: self.dimensionality,
            data: new_data,
        }
    }

    /// Create a 'flattened' representation of fvecs (meaning that the vectors are simply contiguous to
    /// each other in memory, rather than prepended by their dimensionality explicitly as in the .fvecs
    /// representation). This is necessary reformatting for calling ACORN methods via FFI, and the
    /// transformation also ensures that the vectors are in memory (rather than on disk).
    pub fn read_from_mmap(mmap: &Mmap, count: usize, dimensionality: usize) -> Self {
        let mut all_fvecs = Vec::with_capacity(count * dimensionality);
        let fvec_len_in_bytes = (dimensionality + 1) * FOUR_BYTES;
        let mut current_index = 0;
        for i in mmap.chunks_exact(fvec_len_in_bytes) {
            let mut fvecs = parse_u8_to_f32(&i);
            // skip the dimensionality, we don't need it in the flattened.
            fvecs.drain(0..1);
            all_fvecs.splice(current_index..current_index, fvecs);
            current_index += dimensionality;
        }

        Self {
            dimensionality,
            data: all_fvecs,
        }
    }
}

impl From<&FvecsDataset> for FlattenedVecs {
    fn from(dataset: &FvecsDataset) -> Self {
        FlattenedVecs::read_from_mmap(&dataset.mmap, dataset.count, dataset.dimensionality)
    }
}

/// Create a Vec<PredicateQuery> representing queries that match the specified attribute in the
/// query vectors. The 0th element in the returned Vec, for example, will be a PredicateQuery for
/// all vectors that match attribute X, where X is the attribute on the 0th query vector.
impl From<&FvecsDataset> for Vec<PredicateQuery> {
    fn from(dataset: &FvecsDataset) -> Self {
        dataset
            .metadata
            .as_ref()
            .iter()
            // NOTE: we assume here that the attribute loaded is safe to cast to a u8, as we have
            // generated the attributes as such. The reason that `dataset.metadata` is a u32 is
            // because this is what the ACORN code expects (and as such should probably be changed
            // to a u8 so that implementation details aren't leaky to higher-level abstractions).
            .map(|x| PredicateQuery::new((*x).try_into().unwrap()))
            .collect()
    }
}

/// Dataset sourced from a .fvecs file
pub struct FvecsDataset {
    pub mmap: Mmap,
    count: usize,
    dimensionality: usize,
    index: Option<AcornHnswIndex>,
    pub metadata: HybridSearchMetadata,
    pub flat: FlattenedVecs,
}

impl FvecsDataset {
    /// Create a new dataset, loading all fvecs into memory. The `fname` should represent a
    /// filename that corresponds to both a "{fname}.fvecs" that contains the vectors, and a
    /// "{fname}.csv" that contains the attributes (over which predicates can be constructed) for
    /// those vectors. Each row in the CSV corresponds to the vector at the same index in the fvecs
    /// file, and each column represents an attribute on that vector.
    pub fn new(fname: String, load_csv: bool) -> Result<Self> {
        let mut fvecs_fname = PathBuf::new();
        fvecs_fname.push(&format!("{}.fvecs", fname));
        info!("{:?}", fvecs_fname);

        let f = File::open(fvecs_fname)?;

        // SAFETY: For the purposes of our benchmarking suite, we are assuming that the underlying
        // file will not be modified throughout the duration of the program, as we control the file
        // system.
        let mmap = unsafe { Mmap::map(&f)? };
        info!("MMAPed");

        // In OAK, we are assuming that our datasets are always in-memory for the first set of
        // experiments.

        // Calls syscall mlock on file memory, ensuring that it will be in RAM until unlocked.
        // This will throw an error if RAM is not large enough.
        // let _ = mmap.lock()?;

        let dimensionality = LittleEndian::read_u32(&mmap[..FOUR_BYTES]) as usize;
        assert_eq!(
            dimensionality,
            LittleEndian::read_u32(&mmap[0..FOUR_BYTES]) as usize
        );

        // Each fvec is a dimensionality (4 bytes) followed by `dimensionality` number of f32
        // values. Fvecs are contiguous in the file.
        let count = &mmap[..].len() / ((1 + dimensionality) * FOUR_BYTES);
        debug!(
            "First dimensionality read from file is {dimensionality}; assuming the same for all remaining."
        );
        debug!("The file read has {count} vectors.");

        let metadata = if load_csv {
            let mut metadata_fname = PathBuf::new();
            metadata_fname.push(&format!("{}.csv", fname));
            let metadata_vec = read_csv_to_vec(&metadata_fname)?;
            HybridSearchMetadata::new(metadata_vec)
        } else {
            // NOTE: this is a bad hack. It should really be an option
            HybridSearchMetadata::new(vec![])
        };

        let flat = FlattenedVecs::read_from_mmap(&mmap, count, dimensionality);
        Ok(Self {
            index: None,
            count,
            mmap,
            dimensionality,
            metadata,
            flat,
        })
    }

    // fn get_data(&self) -> Result<Vec<Fvec>> {
    //     let vecs = self
    //         .flat
    //         .data
    //         .chunks_exact(self.dimensionality)
    //         .map(|x| Fvec {
    //             dimensionality: self.dimensionality,
    //             data: x.to_vec(),
    //         })
    //         .collect();
    //     Ok(vecs)
    // }

    pub fn view(&self, pq: &PredicateQuery) -> FvecsDatasetPartition {
        let mask = Bitmask::new(pq, self);
        let metadata = HybridSearchMetadata::new_from_bitmask(&self.metadata, &mask);

        FvecsDatasetPartition {
            base: self,
            mask,
            flat: None,
            index: None,
            metadata,
        }
    }
}

impl SimilaritySearchable for FvecsDataset {
    fn len(&self) -> usize {
        self.count
    }

    fn get_dimensionality(&self) -> usize {
        self.dimensionality as usize
    }

    fn get_metadata(&self) -> &HybridSearchMetadata {
        &self.metadata
    }

    fn initialize(&mut self, opts: &OakIndexOptions) -> Result<(), ConstructionError> {
        let index = AcornHnswIndex::new(self, &self.flat, opts)?;
        self.index = Some(index);
        Ok(())
    }

    fn search(
        &self,
        query_vectors: &FlattenedVecs,
        predicate_query: &Option<PredicateQuery>,
        topk: usize,
	efsearch: i64
    ) -> Result<Vec<TopKSearchResult>, SearchableError> {
        if self.index.is_none() {
            return Err(SearchableError::DatasetIsNotIndexed);
        }

        debug!("query_vectors len: {}", query_vectors.len());
        debug!("fvecs dataset len: {}", self.len());

        let mut mask = match predicate_query {
            None => Bitmask::new_full(self),
            Some(pq) => Bitmask::new(pq, self),
        };

        self.index
            .as_ref()
            .unwrap()
            .search(query_vectors, &mut mask.map, topk, efsearch)
    }

    fn search_with_bitmask(
        &self,
        query_vectors: &FlattenedVecs,
        bitmask: &Bitmask,
        topk: usize,
	efsearch: i64,
    ) -> Result<Vec<TopKSearchResult>, SearchableError> {
        let mut filter_id_map = Vec::<i8>::from(bitmask);

        // TODO: this & to filter_id_map should not have to be mutable
        self.index
            .as_ref()
            .unwrap()
            .search(query_vectors, &mut filter_id_map, topk, efsearch)
    }
}

/// A 'partition' of the FvecsDataset, originally represented just by a base dataset and a Bitmask.
pub struct FvecsDatasetPartition<'a> {
    base: &'a FvecsDataset,
    mask: Bitmask,
    index: Option<AcornHnswIndex>,
    /// We have an Option here so that the copying of the base vectors can be deferred to the point
    /// at which we decide to build the index. This is an implementation detail, as one could
    /// imagine a pure Rust implementation of the search methods that does not require this
    /// original copy.
    flat: Option<FlattenedVecs>,
    /// The same with the metadata
    metadata: HybridSearchMetadata,
}

impl<'a> SimilaritySearchable for FvecsDatasetPartition<'a> {
    fn len(&self) -> usize {
        self.mask.bitcount()
    }

    fn get_metadata(&self) -> &HybridSearchMetadata {
        &self.metadata
    }

    fn get_dimensionality(&self) -> usize {
        self.base.dimensionality
    }

    fn initialize(&mut self, opts: &OakIndexOptions) -> Result<(), ConstructionError> {
        let og = &self.base.flat;
        let flat = og.clone_via_bitmask(&self.mask);

        let index = AcornHnswIndex::new(self, &flat, opts)?;

        self.index = Some(index);
        self.flat = Some(flat);

        Ok(())
    }

    fn search(
        &self,
        query_vectors: &FlattenedVecs,
        predicate_query: &Option<PredicateQuery>,
        topk: usize,
        efsearch: i64,
    ) -> Result<Vec<TopKSearchResult>, SearchableError> {
        if self.index.is_none() {
            return Err(SearchableError::DatasetIsNotIndexed);
        }

        debug!("query_vectors len: {}", query_vectors.len());
        debug!("fvecs dataset len: {}", self.len());

        let mut mask = match predicate_query {
            None => Bitmask::new_full(self),
            Some(pq) => Bitmask::new(pq, self),
        };

        self.index
            .as_ref()
            .unwrap()
<<<<<<< HEAD
            .search(query_vectors, &mut mask.map, topk, efsearch)
=======
            .search(query_vectors, &mut mask.map, topk)
>>>>>>> 042fbd59
    }

    fn search_with_bitmask(
        &self,
        query_vectors: &FlattenedVecs,
        bitmask: &Bitmask,
        topk: usize,
        efsearch: i64,
    ) -> Result<Vec<TopKSearchResult>, SearchableError> {
<<<<<<< HEAD
        self.index
            .as_ref()
            .unwrap()
            .search(query_vectors, &mut filter_id_map, topk, efsearch)
=======
        let mut filter_id_map = Vec::<i8>::from(bitmask);

        // TODO: this & to filter_id_map should not have to be mutable
        self.index
            .as_ref()
            .unwrap()
            .search(query_vectors, &mut filter_id_map, topk)
>>>>>>> 042fbd59
    }
}

#[cfg(test)]
mod tests {
    use super::*;
    use crate::stubs::generate_random_vector;
    use std::sync::Once;

    #[test]
    fn test_not_initialized_error() {
        let dataset = FvecsDataset::new("data/sift_query".to_string(), false).unwrap();
        let predicate: Option<PredicateQuery> = None;
        let dimensionality = dataset.dimensionality;
        let query_vector = FlattenedVecs {
            dimensionality,
            data: generate_random_vector(dimensionality),
        };

        assert!(dataset.index.is_none());
        // TODO: the following gives a build error; something to do with
        // undefined reference to `typeinfo for faiss::FaissException'
        // i.e. the handling of errors across the FFI boundary.
        // let result = dataset.search(query_vector, predicate, 1);
        // assert_eq!(result, Err(SearchableError::DatasetIsNotIndexed));
    }

    #[test]
    fn test_fvecs_to_flattened_vec() {
        let dataset = FvecsDataset::new("data/sift_query".to_string(), true).unwrap();
        let dataset_len = dataset.len();
        let vecs = FlattenedVecs::from(&dataset);

        assert_eq!(vecs.len(), dataset_len);
    }
}<|MERGE_RESOLUTION|>--- conflicted
+++ resolved
@@ -383,11 +383,8 @@
         self.index
             .as_ref()
             .unwrap()
-<<<<<<< HEAD
             .search(query_vectors, &mut mask.map, topk, efsearch)
-=======
-            .search(query_vectors, &mut mask.map, topk)
->>>>>>> 042fbd59
+
     }
 
     fn search_with_bitmask(
@@ -397,20 +394,13 @@
         topk: usize,
         efsearch: i64,
     ) -> Result<Vec<TopKSearchResult>, SearchableError> {
-<<<<<<< HEAD
+        let mut filter_id_map = Vec::<i8>::from(bitmask);
+
+        // TODO: this & to filter_id_map should not have to be mutable
         self.index
             .as_ref()
             .unwrap()
             .search(query_vectors, &mut filter_id_map, topk, efsearch)
-=======
-        let mut filter_id_map = Vec::<i8>::from(bitmask);
-
-        // TODO: this & to filter_id_map should not have to be mutable
-        self.index
-            .as_ref()
-            .unwrap()
-            .search(query_vectors, &mut filter_id_map, topk)
->>>>>>> 042fbd59
     }
 }
 
